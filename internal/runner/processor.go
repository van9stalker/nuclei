--- conflicted
+++ resolved
@@ -224,13 +224,9 @@
 				template.DNSOptions = &executer.DNSOptions{
 					Debug:         r.options.Debug,
 					Template:      t,
-<<<<<<< HEAD
 					Writer:        r.output,
-=======
-					Writer:        writer,
 					JSON:          r.options.JSON,
 					JSONRequests:  r.options.JSONRequests,
->>>>>>> 63249efb
 					ColoredOutput: !r.options.NoColor,
 					Colorizer:     r.colorizer,
 					Decolorizer:   r.decolorizer,
