--- conflicted
+++ resolved
@@ -19,13 +19,11 @@
 	RequestsHTTP []*http.Request `yaml:"requests,omitempty"`
 	// RequestsDNS contains the dns request to make in the template
 	RequestsDNS []*dns.Request `yaml:"dns,omitempty"`
-<<<<<<< HEAD
 	// RequestsFile contains the file request to make in the template
 	RequestsFile []*file.Request `yaml:"file,omitempty"`
-=======
 	// RequestsNetwork contains the network request to make in the template
 	RequestsNetwork []*network.Request `yaml:"network,omitempty"`
->>>>>>> c6e617a2
+  
 	// Workflows is a yaml based workflow declaration code.
 	workflows.Workflow `yaml:",inline"`
 	CompiledWorkflow   *workflows.Workflow
