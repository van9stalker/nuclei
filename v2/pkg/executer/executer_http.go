package executer

import (
	"context"
	"crypto/tls"
	"fmt"
	"io"
	"io/ioutil"
	"net"
	"net/http"
	"net/http/cookiejar"
	"net/http/httputil"
	"net/url"
	"os"
	"regexp"
	"strconv"
	"strings"
	"sync"
	"time"

	"github.com/pkg/errors"
	"github.com/projectdiscovery/gologger"
	"github.com/projectdiscovery/httpx/common/cache"
	"github.com/projectdiscovery/nuclei/v2/internal/bufwriter"
	"github.com/projectdiscovery/nuclei/v2/internal/progress"
	"github.com/projectdiscovery/nuclei/v2/internal/tracelog"
	"github.com/projectdiscovery/nuclei/v2/pkg/colorizer"
	"github.com/projectdiscovery/nuclei/v2/pkg/generators"
	"github.com/projectdiscovery/nuclei/v2/pkg/globalratelimiter"
	"github.com/projectdiscovery/nuclei/v2/pkg/matchers"
	"github.com/projectdiscovery/nuclei/v2/pkg/requests"
	"github.com/projectdiscovery/nuclei/v2/pkg/templates"
	"github.com/projectdiscovery/rawhttp"
	"github.com/projectdiscovery/retryablehttp-go"
	"github.com/remeh/sizedwaitgroup"
	"golang.org/x/net/proxy"
)

const (
	two = 2
	ten = 10
)

// HTTPExecuter is client for performing HTTP requests
// for a template.
type HTTPExecuter struct {
	customHeaders    requests.CustomHeaders
	colorizer        colorizer.NucleiColorizer
	httpClient       *retryablehttp.Client
	rawHTTPClient    *rawhttp.Client
	template         *templates.Template
	bulkHTTPRequest  *requests.BulkHTTPRequest
	writer           *bufwriter.Writer
	CookieJar        *cookiejar.Jar
	traceLog         tracelog.Log
	decolorizer      *regexp.Regexp
	coloredOutput    bool
	debug            bool
	Results          bool
	jsonOutput       bool
	jsonRequest      bool
	noMeta           bool
	stopAtFirstMatch bool
}

// HTTPOptions contains configuration options for the HTTP executer.
type HTTPOptions struct {
	CustomHeaders    requests.CustomHeaders
	ProxyURL         string
	ProxySocksURL    string
	Template         *templates.Template
	BulkHTTPRequest  *requests.BulkHTTPRequest
	Writer           *bufwriter.Writer
	Timeout          int
	Retries          int
	CookieJar        *cookiejar.Jar
	Colorizer        *colorizer.NucleiColorizer
	Decolorizer      *regexp.Regexp
	TraceLog         tracelog.Log
	Debug            bool
	JSON             bool
	JSONRequests     bool
	NoMeta           bool
	CookieReuse      bool
	ColoredOutput    bool
	StopAtFirstMatch bool
}

// NewHTTPExecuter creates a new HTTP executer from a template
// and a HTTP request query.
func NewHTTPExecuter(options *HTTPOptions) (*HTTPExecuter, error) {
	var proxyURL *url.URL

	var err error

	if options.ProxyURL != "" {
		proxyURL, err = url.Parse(options.ProxyURL)
	}

	if err != nil {
		return nil, err
	}

	// Create the HTTP Client
	client, err := makeHTTPClient(proxyURL, options)
	if err != nil {
		return nil, err
	}
	// nolint:bodyclose // false positive there is no body to close yet
	client.CheckRetry = retryablehttp.HostSprayRetryPolicy()

	if options.CookieJar != nil {
		client.HTTPClient.Jar = options.CookieJar
	} else if options.CookieReuse {
		jar, err := cookiejar.New(nil)
		if err != nil {
			return nil, err
		}
		client.HTTPClient.Jar = jar
	}

	// initiate raw http client
	rawClient := rawhttp.NewClient(rawhttp.DefaultOptions)

	executer := &HTTPExecuter{
		debug:            options.Debug,
		jsonOutput:       options.JSON,
		jsonRequest:      options.JSONRequests,
		noMeta:           options.NoMeta,
		httpClient:       client,
		rawHTTPClient:    rawClient,
		traceLog:         options.TraceLog,
		template:         options.Template,
		bulkHTTPRequest:  options.BulkHTTPRequest,
		writer:           options.Writer,
		customHeaders:    options.CustomHeaders,
		CookieJar:        options.CookieJar,
		coloredOutput:    options.ColoredOutput,
		colorizer:        *options.Colorizer,
		decolorizer:      options.Decolorizer,
		stopAtFirstMatch: options.StopAtFirstMatch,
	}

	return executer, nil
}

func (e *HTTPExecuter) ExecuteParallelHTTP(p progress.IProgress, reqURL string) *Result {
	result := &Result{
		Matches:     make(map[string]interface{}),
		Extractions: make(map[string]interface{}),
	}

	dynamicvalues := make(map[string]interface{})

	// verify if the URL is already being processed
	if e.bulkHTTPRequest.HasGenerator(reqURL) {
		return result
	}

	remaining := e.bulkHTTPRequest.GetRequestCount()
	e.bulkHTTPRequest.CreateGenerator(reqURL)

	// Workers that keeps enqueuing new requests
	maxWorkers := e.bulkHTTPRequest.Threads
	swg := sizedwaitgroup.New(maxWorkers)
	for e.bulkHTTPRequest.Next(reqURL) && !result.Done {
		request, err := e.bulkHTTPRequest.MakeHTTPRequest(reqURL, dynamicvalues, e.bulkHTTPRequest.Current(reqURL))
		if err != nil {
			result.Error = err
			p.Drop(remaining)
		} else {
			swg.Add()
			go func(httpRequest *requests.HTTPRequest) {
				defer swg.Done()

				globalratelimiter.Take(reqURL)

				// If the request was built correctly then execute it
<<<<<<< HEAD
				err = e.handleHTTP(reqURL, httpRequest, dynamicvalues, result, "")
=======
				err := e.handleHTTP(reqURL, httpRequest, dynamicvalues, result)
>>>>>>> 9b7de41e
				if err != nil {
					e.traceLog.Request(e.template.ID, reqURL, "http", err)
					result.Error = errors.Wrap(err, "could not handle http request")
					p.Drop(remaining)
				} else {
					e.traceLog.Request(e.template.ID, reqURL, "http", nil)
				}
			}(request)
		}
		e.bulkHTTPRequest.Increment(reqURL)
	}

	swg.Wait()

	return result
}

func (e *HTTPExecuter) ExecuteTurboHTTP(p progress.IProgress, reqURL string) *Result {
	result := &Result{
		Matches:     make(map[string]interface{}),
		Extractions: make(map[string]interface{}),
	}

	dynamicvalues := make(map[string]interface{})

	// verify if the URL is already being processed
	if e.bulkHTTPRequest.HasGenerator(reqURL) {
		return result
	}

	remaining := e.bulkHTTPRequest.GetRequestCount()
	e.bulkHTTPRequest.CreateGenerator(reqURL)

	// need to extract the target from the url
	URL, err := url.Parse(reqURL)
	if err != nil {
		return result
	}

	pipeOptions := rawhttp.DefaultPipelineOptions
	pipeOptions.Host = URL.Host
	pipeOptions.MaxConnections = 1
	if e.bulkHTTPRequest.PipelineConcurrentConnections > 0 {
		pipeOptions.MaxConnections = e.bulkHTTPRequest.PipelineConcurrentConnections
	}
	if e.bulkHTTPRequest.PipelineRequestsPerConnection > 0 {
		pipeOptions.MaxPendingRequests = e.bulkHTTPRequest.PipelineRequestsPerConnection
	}
	pipeclient := rawhttp.NewPipelineClient(pipeOptions)

	// 150 should be a sufficient value to keep queues always full
	maxWorkers := 150
	// in case the queue is bigger increase the workers
	if pipeOptions.MaxPendingRequests > maxWorkers {
		maxWorkers = pipeOptions.MaxPendingRequests
	}
	swg := sizedwaitgroup.New(maxWorkers)
	for e.bulkHTTPRequest.Next(reqURL) && !result.Done {
		request, err := e.bulkHTTPRequest.MakeHTTPRequest(reqURL, dynamicvalues, e.bulkHTTPRequest.Current(reqURL))
		if err != nil {
			result.Error = err
			p.Drop(remaining)
		} else {
			swg.Add()
			go func(httpRequest *requests.HTTPRequest) {
				defer swg.Done()

				// HTTP pipelining ignores rate limit
				// If the request was built correctly then execute it
				request.Pipeline = true
				request.PipelineClient = pipeclient
				err = e.handleHTTP(reqURL, httpRequest, dynamicvalues, result, "")
				if err != nil {
					e.traceLog.Request(e.template.ID, reqURL, "http", err)
					result.Error = errors.Wrap(err, "could not handle http request")
					p.Drop(remaining)
				} else {
					e.traceLog.Request(e.template.ID, reqURL, "http", nil)
				}
				request.PipelineClient = nil
			}(request)
		}

		e.bulkHTTPRequest.Increment(reqURL)
	}

	swg.Wait()

	return result
}

// ExecuteHTTP executes the HTTP request on a URL
func (e *HTTPExecuter) ExecuteHTTP(p progress.IProgress, reqURL string) *Result {
	// verify if pipeline was requested
	if e.bulkHTTPRequest.Pipeline {
		return e.ExecuteTurboHTTP(p, reqURL)
	}

	if e.bulkHTTPRequest.Threads > 0 {
		return e.ExecuteParallelHTTP(p, reqURL)
	}

	var requestNumber int

	result := &Result{
		Matches:     make(map[string]interface{}),
		Extractions: make(map[string]interface{}),
		historyData: make(map[string]interface{}),
	}

	dynamicvalues := make(map[string]interface{})

	// verify if the URL is already being processed
	if e.bulkHTTPRequest.HasGenerator(reqURL) {
		return result
	}

	remaining := e.bulkHTTPRequest.GetRequestCount()
	e.bulkHTTPRequest.CreateGenerator(reqURL)

	for e.bulkHTTPRequest.Next(reqURL) && !result.Done {
		requestNumber++
		httpRequest, err := e.bulkHTTPRequest.MakeHTTPRequest(reqURL, dynamicvalues, e.bulkHTTPRequest.Current(reqURL))
		if err != nil {
			result.Error = err
			p.Drop(remaining)
		} else {
			globalratelimiter.Take(reqURL)
			// If the request was built correctly then execute it
<<<<<<< HEAD
			format := "%s_" + strconv.Itoa(requestNumber)
			err = e.handleHTTP(reqURL, httpRequest, dynamicvalues, result, format)
=======
			err := e.handleHTTP(reqURL, httpRequest, dynamicvalues, result)
>>>>>>> 9b7de41e
			if err != nil {
				result.Error = errors.Wrap(err, "could not handle http request")
				p.Drop(remaining)
				e.traceLog.Request(e.template.ID, reqURL, "http", err)
			} else {
				e.traceLog.Request(e.template.ID, reqURL, "http", nil)
			}
		}

		// Check if has to stop processing at first valid result
		if e.stopAtFirstMatch && result.GotResults {
			p.Drop(remaining)
			break
		}

		// move always forward with requests
		e.bulkHTTPRequest.Increment(reqURL)
		p.Update()
		remaining--
	}

	gologger.Verbosef("Sent for [%s] to %s\n", "http-request", e.template.ID, reqURL)

	return result
}

func (e *HTTPExecuter) handleHTTP(reqURL string, request *requests.HTTPRequest, dynamicvalues map[string]interface{}, result *Result, format string) error {
	e.setCustomHeaders(request)

	var (
		resp *http.Response
		err  error
	)

	if e.debug {
		dumpedRequest, dumpErr := requests.Dump(request, reqURL)
		if dumpErr != nil {
			return dumpErr
		}

		gologger.Infof("Dumped HTTP request for %s (%s)\n\n", reqURL, e.template.ID)
		fmt.Fprintf(os.Stderr, "%s", string(dumpedRequest))
	}

	timeStart := time.Now()
	if request.Pipeline {
		resp, err = request.PipelineClient.DoRaw(request.RawRequest.Method, reqURL, request.RawRequest.Path, requests.ExpandMapValues(request.RawRequest.Headers), ioutil.NopCloser(strings.NewReader(request.RawRequest.Data)))
		if err != nil {
			if resp != nil {
				resp.Body.Close()
			}
			e.traceLog.Request(e.template.ID, reqURL, "http", err)
			return err
		}
		e.traceLog.Request(e.template.ID, reqURL, "http", nil)
	} else if request.Unsafe {
		// rawhttp
		// burp uses "\r\n" as new line character
		request.RawRequest.Data = strings.ReplaceAll(request.RawRequest.Data, "\n", "\r\n")
		options := e.rawHTTPClient.Options
		options.AutomaticContentLength = request.AutomaticContentLengthHeader
		options.AutomaticHostHeader = request.AutomaticHostHeader
		options.FollowRedirects = request.FollowRedirects
		resp, err = e.rawHTTPClient.DoRawWithOptions(request.RawRequest.Method, reqURL, request.RawRequest.Path, requests.ExpandMapValues(request.RawRequest.Headers), ioutil.NopCloser(strings.NewReader(request.RawRequest.Data)), options)
		if err != nil {
			if resp != nil {
				resp.Body.Close()
			}
			e.traceLog.Request(e.template.ID, reqURL, "http", err)
			return err
		}
		e.traceLog.Request(e.template.ID, reqURL, "http", nil)
	} else {
		// retryablehttp
		resp, err = e.httpClient.Do(request.Request)
		if err != nil {
			if resp != nil {
				resp.Body.Close()
			}
			e.traceLog.Request(e.template.ID, reqURL, "http", err)
			return err
		}
		e.traceLog.Request(e.template.ID, reqURL, "http", nil)
	}

	duration := time.Since(timeStart)

	if e.debug {
		dumpedResponse, dumpErr := httputil.DumpResponse(resp, true)
		if dumpErr != nil {
			return errors.Wrap(dumpErr, "could not dump http response")
		}

		gologger.Infof("Dumped HTTP response for %s (%s)\n\n", reqURL, e.template.ID)
		fmt.Fprintf(os.Stderr, "%s\n", string(dumpedResponse))
	}

	data, err := ioutil.ReadAll(resp.Body)
	if err != nil {
		_, copyErr := io.Copy(ioutil.Discard, resp.Body)
		if copyErr != nil {
			resp.Body.Close()
			return copyErr
		}

		resp.Body.Close()

		return errors.Wrap(err, "could not read http body")
	}

	resp.Body.Close()

	// net/http doesn't automatically decompress the response body if an encoding has been specified by the user in the request
	// so in case we have to manually do it
	data, err = requests.HandleDecompression(request, data)
	if err != nil {
		return errors.Wrap(err, "could not decompress http body")
	}

	// Convert response body from []byte to string with zero copy
	body := unsafeToString(data)

	headers := headersToString(resp.Header)

	// store for internal purposes the DSL matcher data
	// hardcode stopping storing data after 100 items (approximately 20 requests)
	if len(result.historyData) < 150 {
		result.Lock()
		result.historyData = generators.MergeMaps(result.historyData, matchers.HttpToMap(resp, body, headers, duration, format))
		result.Unlock()
	}

	matcherCondition := e.bulkHTTPRequest.GetMatchersCondition()
	for _, matcher := range e.bulkHTTPRequest.Matchers {
		// Check if the matcher matched
		if !matcher.Match(resp, body, headers, duration, result.historyData) {
			// If the condition is AND we haven't matched, try next request.
			if matcherCondition == matchers.ANDCondition {
				return nil
			}
		} else {
			// If the matcher has matched, and its an OR
			// write the first output then move to next matcher.
			if matcherCondition == matchers.ORCondition {
				result.Lock()
				result.Matches[matcher.Name] = nil
				// probably redundant but ensures we snapshot current payload values when matchers are valid
				result.Meta = request.Meta
				result.GotResults = true
				result.Unlock()
				e.writeOutputHTTP(request, resp, body, matcher, nil, result.Meta)
			}
		}
	}

	// All matchers have successfully completed so now start with the
	// next task which is extraction of input from matchers.
	var extractorResults, outputExtractorResults []string

	for _, extractor := range e.bulkHTTPRequest.Extractors {
		for match := range extractor.Extract(resp, body, headers) {
			if _, ok := dynamicvalues[extractor.Name]; !ok {
				dynamicvalues[extractor.Name] = match
			}

			extractorResults = append(extractorResults, match)

			if !extractor.Internal {
				outputExtractorResults = append(outputExtractorResults, match)
			}
		}
		// probably redundant but ensures we snapshot current payload values when extractors are valid
		result.Lock()
		result.Meta = request.Meta
		result.Extractions[extractor.Name] = extractorResults
		result.Unlock()
	}

	// Write a final string of output if matcher type is
	// AND or if we have extractors for the mechanism too.
	if len(outputExtractorResults) > 0 || matcherCondition == matchers.ANDCondition {
		e.writeOutputHTTP(request, resp, body, nil, outputExtractorResults, result.Meta)
		result.Lock()
		result.GotResults = true
		result.Unlock()
	}

	return nil
}

// Close closes the http executer for a template.
func (e *HTTPExecuter) Close() {}

// makeHTTPClient creates a http client
func makeHTTPClient(proxyURL *url.URL, options *HTTPOptions) (*retryablehttp.Client, error) {
	// Multiple Host
	retryablehttpOptions := retryablehttp.DefaultOptionsSpraying
	disableKeepAlives := true
	maxIdleConns := 0
	maxConnsPerHost := 0
	maxIdleConnsPerHost := -1

	if options.BulkHTTPRequest.Threads > 0 {
		// Single host
		retryablehttpOptions = retryablehttp.DefaultOptionsSingle
		disableKeepAlives = false
		maxIdleConnsPerHost = 500
		maxConnsPerHost = 500
	}

	retryablehttpOptions.RetryWaitMax = 10 * time.Second
	retryablehttpOptions.RetryMax = options.Retries
	followRedirects := options.BulkHTTPRequest.Redirects
	maxRedirects := options.BulkHTTPRequest.MaxRedirects

	dialer, err := cache.NewDialer(cache.DefaultOptions)
	if err != nil {
		return nil, err
	}

	transport := &http.Transport{
		DialContext:         dialer,
		MaxIdleConns:        maxIdleConns,
		MaxIdleConnsPerHost: maxIdleConnsPerHost,
		MaxConnsPerHost:     maxConnsPerHost,
		TLSClientConfig: &tls.Config{
			Renegotiation:      tls.RenegotiateOnceAsClient,
			InsecureSkipVerify: true,
		},
		DisableKeepAlives: disableKeepAlives,
	}

	// Attempts to overwrite the dial function with the socks proxied version
	if options.ProxySocksURL != "" {
		var proxyAuth *proxy.Auth

		socksURL, err := url.Parse(options.ProxySocksURL)

		if err == nil {
			proxyAuth = &proxy.Auth{}
			proxyAuth.User = socksURL.User.Username()
			proxyAuth.Password, _ = socksURL.User.Password()
		}

		dialer, err := proxy.SOCKS5("tcp", fmt.Sprintf("%s:%s", socksURL.Hostname(), socksURL.Port()), proxyAuth, proxy.Direct)
		dc := dialer.(interface {
			DialContext(ctx context.Context, network, addr string) (net.Conn, error)
		})

		if err == nil {
			transport.DialContext = dc.DialContext
		}
	}

	if proxyURL != nil {
		transport.Proxy = http.ProxyURL(proxyURL)
	}

	return retryablehttp.NewWithHTTPClient(&http.Client{
		Transport:     transport,
		Timeout:       time.Duration(options.Timeout) * time.Second,
		CheckRedirect: makeCheckRedirectFunc(followRedirects, maxRedirects),
	}, retryablehttpOptions), nil
}

type checkRedirectFunc func(_ *http.Request, requests []*http.Request) error

func makeCheckRedirectFunc(followRedirects bool, maxRedirects int) checkRedirectFunc {
	return func(_ *http.Request, requests []*http.Request) error {
		if !followRedirects {
			return http.ErrUseLastResponse
		}

		if maxRedirects == 0 {
			if len(requests) > ten {
				return http.ErrUseLastResponse
			}

			return nil
		}

		if len(requests) > maxRedirects {
			return http.ErrUseLastResponse
		}

		return nil
	}
}

func (e *HTTPExecuter) setCustomHeaders(r *requests.HTTPRequest) {
	for _, customHeader := range e.customHeaders {
		// This should be pre-computed somewhere and done only once
		tokens := strings.SplitN(customHeader, ":", 2)
		// if it's an invalid header skip it
		if len(tokens) < two {
			continue
		}

		headerName, headerValue := tokens[0], strings.Join(tokens[1:], "")
		if r.RawRequest != nil {
			// rawhttp
			r.RawRequest.Headers[headerName] = headerValue
		} else {
			// retryablehttp
			headerName = strings.TrimSpace(headerName)
			headerValue = strings.TrimSpace(headerValue)
			r.Request.Header[headerName] = []string{headerValue}
		}
	}
}

type Result struct {
	sync.Mutex
	GotResults  bool
	Done        bool
	Meta        map[string]interface{}
	Matches     map[string]interface{}
	Extractions map[string]interface{}
	historyData map[string]interface{}
	Error       error
}<|MERGE_RESOLUTION|>--- conflicted
+++ resolved
@@ -176,11 +176,7 @@
 				globalratelimiter.Take(reqURL)
 
 				// If the request was built correctly then execute it
-<<<<<<< HEAD
 				err = e.handleHTTP(reqURL, httpRequest, dynamicvalues, result, "")
-=======
-				err := e.handleHTTP(reqURL, httpRequest, dynamicvalues, result)
->>>>>>> 9b7de41e
 				if err != nil {
 					e.traceLog.Request(e.template.ID, reqURL, "http", err)
 					result.Error = errors.Wrap(err, "could not handle http request")
@@ -310,12 +306,8 @@
 		} else {
 			globalratelimiter.Take(reqURL)
 			// If the request was built correctly then execute it
-<<<<<<< HEAD
 			format := "%s_" + strconv.Itoa(requestNumber)
 			err = e.handleHTTP(reqURL, httpRequest, dynamicvalues, result, format)
-=======
-			err := e.handleHTTP(reqURL, httpRequest, dynamicvalues, result)
->>>>>>> 9b7de41e
 			if err != nil {
 				result.Error = errors.Wrap(err, "could not handle http request")
 				p.Drop(remaining)
