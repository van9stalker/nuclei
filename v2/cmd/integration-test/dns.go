package main

import (
	"github.com/projectdiscovery/nuclei/v2/pkg/testutils"
)

<<<<<<< HEAD
var dnsTestCases = map[string]testutils.TestCase{
	"protocols/dns/basic.yaml":                &dnsBasic{},
	"protocols/dns/ptr.yaml":                  &dnsPtr{},
	"protocols/dns/caa.yaml":                  &dnsCAA{},
	"protocols/dns/tlsa.yaml":                 &dnsTLSA{},
	"protocols/dns/variables.yaml":            &dnsVariables{},
	"protocols/dns/payload.yaml":              &dnsPayload{},
	"protocols/dns/dsl-matcher-variable.yaml": &dnsDSLMatcherVariable{},
=======
var dnsTestCases = []TestCaseInfo{
	{Path: "dns/basic.yaml", TestCase: &dnsBasic{}},
	{Path: "dns/ptr.yaml", TestCase: &dnsPtr{}},
	{Path: "dns/caa.yaml", TestCase: &dnsCAA{}},
	{Path: "dns/tlsa.yaml", TestCase: &dnsTLSA{}},
	{Path: "dns/variables.yaml", TestCase: &dnsVariables{}},
	{Path: "dns/payload.yaml", TestCase: &dnsPayload{}},
	{Path: "dns/dsl-matcher-variable.yaml", TestCase: &dnsDSLMatcherVariable{}},
>>>>>>> c8a7df98
}

type dnsBasic struct{}

// Execute executes a test case and returns an error if occurred
func (h *dnsBasic) Execute(filePath string) error {
	results, err := testutils.RunNucleiTemplateAndGetResults(filePath, "one.one.one.one", debug)
	if err != nil {
		return err
	}
	return expectResultsCount(results, 1)
}

type dnsPtr struct{}

// Execute executes a test case and returns an error if occurred
func (h *dnsPtr) Execute(filePath string) error {
	results, err := testutils.RunNucleiTemplateAndGetResults(filePath, "1.1.1.1", debug)
	if err != nil {
		return err
	}
	return expectResultsCount(results, 1)
}

type dnsCAA struct{}

// Execute executes a test case and returns an error if occurred
func (h *dnsCAA) Execute(filePath string) error {
	results, err := testutils.RunNucleiTemplateAndGetResults(filePath, "google.com", debug)
	if err != nil {
		return err
	}
	return expectResultsCount(results, 1)
}

type dnsTLSA struct{}

// Execute executes a test case and returns an error if occurred
func (h *dnsTLSA) Execute(filePath string) error {
	results, err := testutils.RunNucleiTemplateAndGetResults(filePath, "scanme.sh", debug)
	if err != nil {
		return err
	}
	return expectResultsCount(results, 0)
}

type dnsVariables struct{}

// Execute executes a test case and returns an error if occurred
func (h *dnsVariables) Execute(filePath string) error {
	results, err := testutils.RunNucleiTemplateAndGetResults(filePath, "one.one.one.one", debug)
	if err != nil {
		return err
	}
	return expectResultsCount(results, 1)
}

type dnsPayload struct{}

// Execute executes a test case and returns an error if occurred
func (h *dnsPayload) Execute(filePath string) error {
	results, err := testutils.RunNucleiTemplateAndGetResults(filePath, "google.com", debug)
	if err != nil {
		return err
	}
	if err := expectResultsCount(results, 3); err != nil {
		return err
	}

	// override payload from CLI
	results, err = testutils.RunNucleiTemplateAndGetResults(filePath, "google.com", debug, "-var", "subdomain_wordlist=subdomains.txt")
	if err != nil {
		return err
	}
	return expectResultsCount(results, 4)
}

type dnsDSLMatcherVariable struct{}

// Execute executes a test case and returns an error if occurred
func (h *dnsDSLMatcherVariable) Execute(filePath string) error {
	results, err := testutils.RunNucleiTemplateAndGetResults(filePath, "one.one.one.one", debug)
	if err != nil {
		return err
	}
	return expectResultsCount(results, 1)
}<|MERGE_RESOLUTION|>--- conflicted
+++ resolved
@@ -4,25 +4,14 @@
 	"github.com/projectdiscovery/nuclei/v2/pkg/testutils"
 )
 
-<<<<<<< HEAD
-var dnsTestCases = map[string]testutils.TestCase{
-	"protocols/dns/basic.yaml":                &dnsBasic{},
-	"protocols/dns/ptr.yaml":                  &dnsPtr{},
-	"protocols/dns/caa.yaml":                  &dnsCAA{},
-	"protocols/dns/tlsa.yaml":                 &dnsTLSA{},
-	"protocols/dns/variables.yaml":            &dnsVariables{},
-	"protocols/dns/payload.yaml":              &dnsPayload{},
-	"protocols/dns/dsl-matcher-variable.yaml": &dnsDSLMatcherVariable{},
-=======
 var dnsTestCases = []TestCaseInfo{
-	{Path: "dns/basic.yaml", TestCase: &dnsBasic{}},
-	{Path: "dns/ptr.yaml", TestCase: &dnsPtr{}},
-	{Path: "dns/caa.yaml", TestCase: &dnsCAA{}},
-	{Path: "dns/tlsa.yaml", TestCase: &dnsTLSA{}},
-	{Path: "dns/variables.yaml", TestCase: &dnsVariables{}},
-	{Path: "dns/payload.yaml", TestCase: &dnsPayload{}},
-	{Path: "dns/dsl-matcher-variable.yaml", TestCase: &dnsDSLMatcherVariable{}},
->>>>>>> c8a7df98
+	{Path: "protocols/dns/basic.yaml", TestCase: &dnsBasic{}},
+	{Path: "protocols/dns/ptr.yaml", TestCase: &dnsPtr{}},
+	{Path: "protocols/dns/caa.yaml", TestCase: &dnsCAA{}},
+	{Path: "protocols/dns/tlsa.yaml", TestCase: &dnsTLSA{}},
+	{Path: "protocols/dns/variables.yaml", TestCase: &dnsVariables{}},
+	{Path: "protocols/dns/payload.yaml", TestCase: &dnsPayload{}},
+	{Path: "protocols/dns/dsl-matcher-variable.yaml", TestCase: &dnsDSLMatcherVariable{}},
 }
 
 type dnsBasic struct{}
