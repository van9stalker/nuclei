--- conflicted
+++ resolved
@@ -105,8 +105,6 @@
 // AddItemResponse is the response to add item request
 type AddItemResponse struct {
 	Ok string `json:"ok"`
-<<<<<<< HEAD
-=======
 }
 
 type ListScanOutput struct {
@@ -117,5 +115,4 @@
 	ScanStatus string `json:"scan_status"`
 	Target     int    `json:"target"`
 	Template   int    `json:"template"`
->>>>>>> 1032189b
 }