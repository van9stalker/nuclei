--- conflicted
+++ resolved
@@ -140,7 +140,6 @@
 	}
 
 	resp, err := c.sendRequest(httpReq)
-<<<<<<< HEAD
 	if err != nil {
 		return nil, errors.Wrap(err, "could not do request")
 	}
@@ -164,7 +163,6 @@
 	if err != nil {
 		return deletescan, errors.Wrap(err, "could not do request")
 	}
-=======
 	if err != nil {
 		return nil, errors.Wrap(err, "could not do request")
 	}
@@ -188,12 +186,10 @@
 	if err != nil {
 		return deletescan, errors.Wrap(err, "could not do request")
 	}
->>>>>>> 96646c8f
 	defer resp.Body.Close()
 
 	if err := jsoniter.NewDecoder(resp.Body).Decode(&deletescan); err != nil {
 		return deletescan, errors.Wrap(err, "could not delete scan")
-<<<<<<< HEAD
 	}
 	return deletescan, nil
 }
@@ -242,7 +238,6 @@
 	if err := jsoniter.NewDecoder(resp.Body).Decode(&data); err != nil {
 		return nil, errors.Wrap(err, "could not decode resp")
 	}
-=======
 	}
 	return deletescan, nil
 }
@@ -291,7 +286,6 @@
 	if err := jsoniter.NewDecoder(resp.Body).Decode(&data); err != nil {
 		return nil, errors.Wrap(err, "could not decode resp")
 	}
->>>>>>> 96646c8f
 	return &data, nil
 }
 
@@ -364,23 +358,13 @@
 	if err != nil {
 		return items, errors.Wrap(err, "could not make request")
 	}
-<<<<<<< HEAD
-
-	resp, err := c.sendRequest(httpReq)
-	if err != nil {
-		return nil, errors.Wrap(err, "could not do request")
-	}
-	defer resp.Body.Close()
-
-=======
-
-	resp, err := c.sendRequest(httpReq)
-	if err != nil {
-		return nil, errors.Wrap(err, "could not do request")
-	}
-	defer resp.Body.Close()
-
->>>>>>> 96646c8f
+
+	resp, err := c.sendRequest(httpReq)
+	if err != nil {
+		return nil, errors.Wrap(err, "could not do request")
+	}
+	defer resp.Body.Close()
+
 	if err := jsoniter.NewDecoder(resp.Body).Decode(&items); err != nil {
 		return items, errors.Wrap(err, "could not decode results")
 	}
@@ -507,7 +491,6 @@
 	return item.Ok, nil
 }
 
-<<<<<<< HEAD
 func (c *Client) RemoveTemplate(ID int64, name string) error {
 	var builder strings.Builder
 	_, _ = builder.WriteString(c.baseURL)
@@ -521,10 +504,6 @@
 		_, _ = builder.WriteString(strconv.FormatInt(ID, 10))
 	}
 	httpReq, err := retryablehttp.NewRequest(http.MethodDelete, builder.String(), nil)
-=======
-func (c *Client) RemoveTemplate(ID int64) error {
-	httpReq, err := retryablehttp.NewRequest(http.MethodDelete, fmt.Sprintf("%s/templates/%d", c.baseURL, ID), nil)
->>>>>>> 96646c8f
 	if err != nil {
 		return errors.Wrap(err, "could not make request")
 	}
@@ -538,7 +517,6 @@
 	return nil
 }
 
-<<<<<<< HEAD
 func (c *Client) RemoveTarget(ID int64, name string) error {
 	var builder strings.Builder
 	_, _ = builder.WriteString(c.baseURL)
@@ -552,10 +530,6 @@
 		_, _ = builder.WriteString(strconv.FormatInt(ID, 10))
 	}
 	httpReq, err := retryablehttp.NewRequest(http.MethodDelete, builder.String(), nil)
-=======
-func (c *Client) RemoveTarget(ID int64) error {
-	httpReq, err := retryablehttp.NewRequest(http.MethodDelete, fmt.Sprintf("%s/targets/%d", c.baseURL, ID), nil)
->>>>>>> 96646c8f
 	if err != nil {
 		return errors.Wrap(err, "could not make request")
 	}
@@ -569,7 +543,6 @@
 	return nil
 }
 
-<<<<<<< HEAD
 func (c *Client) GetTarget(ID int64, name string) (io.ReadCloser, error) {
 	var builder strings.Builder
 	_, _ = builder.WriteString(c.baseURL)
@@ -583,10 +556,6 @@
 		_, _ = builder.WriteString(strconv.FormatInt(ID, 10))
 	}
 	httpReq, err := retryablehttp.NewRequest(http.MethodGet, builder.String(), nil)
-=======
-func (c *Client) GetTarget(ID int64) (io.ReadCloser, error) {
-	httpReq, err := retryablehttp.NewRequest(http.MethodGet, fmt.Sprintf("%s/targets/%d", c.baseURL, ID), nil)
->>>>>>> 96646c8f
 	if err != nil {
 		return nil, errors.Wrap(err, "could not make request")
 	}
@@ -598,7 +567,6 @@
 	return resp.Body, nil
 }
 
-<<<<<<< HEAD
 func (c *Client) GetTemplate(ID int64, name string) (io.ReadCloser, error) {
 	var builder strings.Builder
 	_, _ = builder.WriteString(c.baseURL)
@@ -612,10 +580,6 @@
 		_, _ = builder.WriteString(strconv.FormatInt(ID, 10))
 	}
 	httpReq, err := retryablehttp.NewRequest(http.MethodGet, builder.String(), nil)
-=======
-func (c *Client) GetTemplate(ID int64) (io.ReadCloser, error) {
-	httpReq, err := retryablehttp.NewRequest(http.MethodGet, fmt.Sprintf("%s/templates/%d", c.baseURL, ID), nil)
->>>>>>> 96646c8f
 	if err != nil {
 		return nil, errors.Wrap(err, "could not make request")
 	}
