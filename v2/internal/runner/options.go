package runner

import (
	"flag"
	"os"

	"github.com/projectdiscovery/gologger"
	"github.com/projectdiscovery/nuclei/v2/pkg/requests"
)

// Options contains the configuration options for tuning
// the template requesting process.
type Options struct {
	Debug              bool                   // Debug mode allows debugging request/responses for the engine
	Templates          multiStringFlag        // Signature specifies the template/templates to use
<<<<<<< HEAD
	ExcludedTemplates  multiStringFlag        // Signature specifies the template/templates to exclude
=======
	Severity 		   string 				  // Filter templates based on their severity and only run the matching ones.
>>>>>>> 167ad08d
	Target             string                 // Target is a single URL/Domain to scan usng a template
	Targets            string                 // Targets specifies the targets to scan using templates.
	Threads            int                    // Thread controls the number of concurrent requests to make.
	Timeout            int                    // Timeout is the seconds to wait for a response from the server.
	Retries            int                    // Retries is the number of times to retry the request
	Output             string                 // Output is the file to write found subdomains to.
	ProxyURL           string                 // ProxyURL is the URL for the proxy server
	ProxySocksURL      string                 // ProxySocksURL is the URL for the proxy socks server
	Silent             bool                   // Silent suppresses any extra text and only writes found URLs on screen.
	Version            bool                   // Version specifies if we should just show version and exit
	Verbose            bool                   // Verbose flag indicates whether to show verbose output or not
	NoColor            bool                   // No-Color disables the colored output.
	CustomHeaders      requests.CustomHeaders // Custom global headers
	UpdateTemplates    bool                   // UpdateTemplates updates the templates installed at startup
	TemplatesDirectory string                 // TemplatesDirectory is the directory to use for storing templates
	JSON               bool                   // JSON writes json output to files
	JSONRequests       bool                   // write requests/responses for matches in JSON output
	EnableProgressBar  bool                   // Enable progrss bar

	Stdin bool // Stdin specifies whether stdin input was given to the process
}

type multiStringFlag []string

func (m *multiStringFlag) String() string {
	return ""
}

func (m *multiStringFlag) Set(value string) error {
	*m = append(*m, value)
	return nil
}

// ParseOptions parses the command line flags provided by a user
func ParseOptions() *Options {
	options := &Options{}

	flag.StringVar(&options.Target, "target", "", "Target is a single target to scan using template")
<<<<<<< HEAD
	flag.Var(&options.Templates, "t", "Template input dir/file/files to run on host. Can be used multiple times. Supports globbing.")
	flag.Var(&options.ExcludedTemplates, "exclude", "Template input dir/file/files to exclude. Can be used multiple times. Supports globbing.")
=======
	flag.Var(&options.Templates, "t", "Template input file/files to run on host. Can be used multiple times.")
	flag.StringVar(&options.Severity, "severity", "", "Filter templates based on their severity and only run the matching ones. Comma-separated values can be used to specify multiple severities.")
>>>>>>> 167ad08d
	flag.StringVar(&options.Targets, "l", "", "List of URLs to run templates on")
	flag.StringVar(&options.Output, "o", "", "File to write output to (optional)")
	flag.StringVar(&options.ProxyURL, "proxy-url", "", "URL of the proxy server")
	flag.StringVar(&options.ProxySocksURL, "proxy-socks-url", "", "URL of the proxy socks server")
	flag.BoolVar(&options.Silent, "silent", false, "Show only results in output")
	flag.BoolVar(&options.Version, "version", false, "Show version of nuclei")
	flag.BoolVar(&options.Verbose, "v", false, "Show Verbose output")
	flag.BoolVar(&options.NoColor, "nC", false, "Don't Use colors in output")
	flag.IntVar(&options.Threads, "c", 50, "Number of concurrent requests to make")
	flag.IntVar(&options.Timeout, "timeout", 5, "Time to wait in seconds before timeout")
	flag.IntVar(&options.Retries, "retries", 1, "Number of times to retry a failed request")
	flag.Var(&options.CustomHeaders, "H", "Custom Header.")
	flag.BoolVar(&options.Debug, "debug", false, "Allow debugging of request/responses")
	flag.BoolVar(&options.UpdateTemplates, "update-templates", false, "Update Templates updates the installed templates (optional)")
	flag.StringVar(&options.TemplatesDirectory, "update-directory", "", "Directory to use for storing nuclei-templates")
	flag.BoolVar(&options.JSON, "json", false, "Write json output to files")
	flag.BoolVar(&options.JSONRequests, "json-requests", false, "Write requests/responses for matches in JSON output")
	flag.BoolVar(&options.EnableProgressBar, "pbar", false, "Enable the progress bar")

	flag.Parse()

	// Check if stdin pipe was given
	options.Stdin = hasStdin()

	// Read the inputs and configure the logging
	options.configureOutput()

	// Show the user the banner
	showBanner()

	if options.Version {
		gologger.Infof("Current Version: %s\n", Version)
		os.Exit(0)
	}

	// Validate the options passed by the user and if any
	// invalid options have been used, exit.
	err := options.validateOptions()
	if err != nil {
		gologger.Fatalf("Program exiting: %s\n", err)
	}
	return options
}

func hasStdin() bool {
	fi, err := os.Stdin.Stat()
	if err != nil {
		return false
	}
	if fi.Mode()&os.ModeNamedPipe == 0 {
		return false
	}
	return true
}<|MERGE_RESOLUTION|>--- conflicted
+++ resolved
@@ -13,11 +13,8 @@
 type Options struct {
 	Debug              bool                   // Debug mode allows debugging request/responses for the engine
 	Templates          multiStringFlag        // Signature specifies the template/templates to use
-<<<<<<< HEAD
 	ExcludedTemplates  multiStringFlag        // Signature specifies the template/templates to exclude
-=======
 	Severity 		   string 				  // Filter templates based on their severity and only run the matching ones.
->>>>>>> 167ad08d
 	Target             string                 // Target is a single URL/Domain to scan usng a template
 	Targets            string                 // Targets specifies the targets to scan using templates.
 	Threads            int                    // Thread controls the number of concurrent requests to make.
@@ -56,13 +53,9 @@
 	options := &Options{}
 
 	flag.StringVar(&options.Target, "target", "", "Target is a single target to scan using template")
-<<<<<<< HEAD
 	flag.Var(&options.Templates, "t", "Template input dir/file/files to run on host. Can be used multiple times. Supports globbing.")
 	flag.Var(&options.ExcludedTemplates, "exclude", "Template input dir/file/files to exclude. Can be used multiple times. Supports globbing.")
-=======
-	flag.Var(&options.Templates, "t", "Template input file/files to run on host. Can be used multiple times.")
 	flag.StringVar(&options.Severity, "severity", "", "Filter templates based on their severity and only run the matching ones. Comma-separated values can be used to specify multiple severities.")
->>>>>>> 167ad08d
 	flag.StringVar(&options.Targets, "l", "", "List of URLs to run templates on")
 	flag.StringVar(&options.Output, "o", "", "File to write output to (optional)")
 	flag.StringVar(&options.ProxyURL, "proxy-url", "", "URL of the proxy server")
